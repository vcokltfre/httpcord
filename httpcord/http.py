"""
MIT License

Copyright (c) 20234 Isabelle Phoebe <izzy@uwu.gal>

Permission is hereby granted, free of charge, to any person obtaining a copy
of this software and associated documentation files (the "Software"), to deal
in the Software without restriction, including without limitation the rights
to use, copy, modify, merge, publish, distribute, sublicense, and/or sell
copies of the Software, and to permit persons to whom the Software is
furnished to do so, subject to the following conditions:

The above copyright notice and this permission notice shall be included in all
copies or substantial portions of the Software.

THE SOFTWARE IS PROVIDED "AS IS", WITHOUT WARRANTY OF ANY KIND, EXPRESS OR
IMPLIED, INCLUDING BUT NOT LIMITED TO THE WARRANTIES OF MERCHANTABILITY,
FITNESS FOR A PARTICULAR PURPOSE AND NONINFRINGEMENT. IN NO EVENT SHALL THE
AUTHORS OR COPYRIGHT HOLDERS BE LIABLE FOR ANY CLAIM, DAMAGES OR OTHER
LIABILITY, WHETHER IN AN ACTION OF CONTRACT, TORT OR OTHERWISE, ARISING FROM,
OUT OF OR IN CONNECTION WITH THE SOFTWARE OR THE USE OR OTHER DEALINGS IN THE
SOFTWARE.
"""

import logging
import mimetypes
from typing import (
    TYPE_CHECKING,
    Any,
    Final,
    Literal,
    Union,
    overload,
)

from aiohttp import ClientSession
<<<<<<< HEAD
import aiohttp  # Ensure aiohttp is imported for exceptions and timeout
=======
import aiohttp
from aiohttp.formdata import FormData
from pygments.lexers import j
from rich import json

from httpcord.file import File
>>>>>>> 5c26efaa


class Route:
    DISCORD_API_BASE: Final[str] = "https://discord.com/api/v10"

    __slots__: Final[tuple[str, ...]] = (
        "_url",
        "_headers",
        "_json",
        "_files",
    )

    def __init__(
        self,
        url: str,
        *,
        headers: dict[str, Any] | None = None,
        json: Any | None = None,
        files: list[File] | None = None
    ) -> None:
        self._url = url
        self._headers = headers or {}
        self._json = json
        self._files = files or []

    @property
    def content_type(self) -> str:
        """The content type of the route."""
        if self.json is not None:
            return 'application/json'
        return 'multipart/form-data'

    @property
    def url(self) -> str:
        """The URL of the route."""
        return Route.DISCORD_API_BASE + self._url

    @property
    def headers(self) -> dict[str, Any]:
        """The headers of the route."""
        _headers = self._headers.copy()

        # FIX: I have no idea why, but whenever we send a multipart/form-data request,
        # Discord ignores the payload_json key in form data.
        # _headers["Content-Type"] = self.content_type
        return _headers

    @property
    def json(self) -> dict | None:
        """The JSON data to send with the route."""
        if self._json is None or len(self._files) > 0:
            return None
        return self._json

    @property
    def data(self) -> dict | None:
        """The data to send with the route."""

        if len(self._files) == 0:
            return None

        data: dict = {}
        for idx, file in enumerate(self._files):
            data[f"files[{idx}]"] = file.read()

        if self._json is not None:
            data["payload_json"] = json.dumps(self._json)

        return data


class HTTP:
    __slots__: Final[tuple[str, ...]] = (
        "_token",
        "_session",
        "_headers",
    )

    def __init__(self, token: str) -> None:
        self._token = token
        self._session = ClientSession(timeout=aiohttp.ClientTimeout(total=30))  # Add a 30-second timeout
        self._headers: dict[str, str] = {
            "Authorization": f"Bot {self._token}",
            "User-Agent": "HTTPCord / Python - https://git.uwu.gal/pyhttpcord",
        }

    if TYPE_CHECKING:
        @overload
        async def post(self, route: Route, expect_return: Literal[True] = ...) -> dict[str, Any]:
            ...

        @overload
        async def post(self, route: Route, expect_return: Literal[False] = ...) -> None:
            ...

        @overload
        async def put(self, route: Route, expect_return: Literal[True] = ...) -> dict[str, Any]:
            ...

        @overload
        async def put(self, route: Route, expect_return: Literal[False] = ...) -> None:
            ...

        @overload
        async def patch(self, route: Route, expect_return: Literal[True] = ...) -> dict[str, Any]:
            ...

        @overload
        async def patch(self, route: Route, expect_return: Literal[False] = ...) -> None:
            ...


    async def post(self, route: Route, expect_return: bool = True) -> dict[str, Any] | None:
<<<<<<< HEAD
        try:
            route.headers.update(self._headers)
            resp = await self._session.post(
                url=route.url,
                json=route.json,
                headers=route.headers,
            )
            if expect_return:
                return await resp.json()
        except aiohttp.ClientError as e:  # Catch network-related errors
            raise RuntimeError(f'POST request failed: {e}')  # Raise with context for better handling
        except Exception as e:
            raise RuntimeError(f'Unexpected error in POST: {e}')


    async def put(self, route: Route, expect_return: bool = True) -> dict[str, Any] | None:
        try:
            route.headers.update(self._headers)
            resp = await self._session.put(
                url=route.url,
                json=route.json,
                headers=route.headers,
            )
            if expect_return:
                return await resp.json()
        except aiohttp.ClientError as e:  # Catch network-related errors
            raise RuntimeError(f'PUT request failed: {e}')  # Raise with context for better handling
        except Exception as e:
            raise RuntimeError(f'Unexpected error in PUT: {e}')
=======
        headers = self._headers
        headers.update(route.headers)
        resp = await self._session.post(
            url=route.url,
            json=route.json,
            data=route.data,
            headers=headers,
        )

        if expect_return:
            json = await resp.json()
            logging.getLogger("httpcord").debug(
                f"POST {route.url} returned {json}"
            )
            return json

        if logging.getLogger("httpcord").isEnabledFor(logging.DEBUG):
            logging.getLogger("httpcord").debug(
                f"POST {route.url} returned {await resp.json()}"
            )


    async def put(self, route: Route, expect_return: bool = True) -> dict[str, Any] | None:
        headers = self._headers
        headers.update(route.headers)
        resp = await self._session.put(
            url=route.url,
            json=route.json,
            data=route.data,
            headers=headers,
        )

        if expect_return:
            json = await resp.json()
            logging.getLogger("httpcord").debug(
                f"PUT {route.url} returned {json}"
            )
            return json

        if logging.getLogger("httpcord").isEnabledFor(logging.DEBUG):
            logging.getLogger("httpcord").debug(
                f"GET {route.url} returned {await resp.json()}"
            )

    async def patch(self, route: Route, expect_return: bool = True) -> dict[str, Any] | None:
        headers = self._headers
        headers.update(route.headers)
        resp = await self._session.patch(
            url=route.url,
            json=route.json,
            data=route.data,
            headers=headers,
        )

        if expect_return:
            json = await resp.json()
            logging.getLogger("httpcord").debug(
                f"PATCH {route.url} returned {json}"
            )
            return json

        if logging.getLogger("httpcord").isEnabledFor(logging.DEBUG):
            logging.getLogger("httpcord").debug(
                f"PATCH {route.url} returned {await resp.json()}"
            )
>>>>>>> 5c26efaa
<|MERGE_RESOLUTION|>--- conflicted
+++ resolved
@@ -34,16 +34,11 @@
 )
 
 from aiohttp import ClientSession
-<<<<<<< HEAD
-import aiohttp  # Ensure aiohttp is imported for exceptions and timeout
-=======
-import aiohttp
 from aiohttp.formdata import FormData
 from pygments.lexers import j
 from rich import json
 
 from httpcord.file import File
->>>>>>> 5c26efaa
 
 
 class Route:
@@ -157,100 +152,79 @@
 
 
     async def post(self, route: Route, expect_return: bool = True) -> dict[str, Any] | None:
-<<<<<<< HEAD
         try:
-            route.headers.update(self._headers)
+            headers = self._headers
+            headers.update(route.headers)
             resp = await self._session.post(
                 url=route.url,
                 json=route.json,
-                headers=route.headers,
+                data=route.data,
+                headers=headers,
             )
             if expect_return:
-                return await resp.json()
-        except aiohttp.ClientError as e:  # Catch network-related errors
-            raise RuntimeError(f'POST request failed: {e}')  # Raise with context for better handling
+                json = await resp.json()
+                logging.getLogger("httpcord").debug(
+                    f"POST {route.url} returned {json}"
+                )
+                return json
+
+            if logging.getLogger("httpcord").isEnabledFor(logging.DEBUG):
+                logging.getLogger("httpcord").debug(
+                    f"POST {route.url} returned {await resp.json()}"
+                )
+        except aiohttp.ClientError as e:
+            raise RuntimeError(f'POST request failed: {e}')
         except Exception as e:
             raise RuntimeError(f'Unexpected error in POST: {e}')
 
-
     async def put(self, route: Route, expect_return: bool = True) -> dict[str, Any] | None:
         try:
-            route.headers.update(self._headers)
+            headers = self._headers
+            headers.update(route.headers)
             resp = await self._session.put(
                 url=route.url,
                 json=route.json,
-                headers=route.headers,
+                data=route.data,
+                headers=headers,
             )
             if expect_return:
-                return await resp.json()
-        except aiohttp.ClientError as e:  # Catch network-related errors
-            raise RuntimeError(f'PUT request failed: {e}')  # Raise with context for better handling
+                json = await resp.json()
+                logging.getLogger("httpcord").debug(
+                    f"PUT {route.url} returned {json}"
+                )
+                return json
+
+            if logging.getLogger("httpcord").isEnabledFor(logging.DEBUG):
+                logging.getLogger("httpcord").debug(
+                    f"PUT {route.url} returned {await resp.json()}"
+                )
+        except aiohttp.ClientError as e:
+            raise RuntimeError(f'PUT request failed: {e}')
         except Exception as e:
             raise RuntimeError(f'Unexpected error in PUT: {e}')
-=======
-        headers = self._headers
-        headers.update(route.headers)
-        resp = await self._session.post(
-            url=route.url,
-            json=route.json,
-            data=route.data,
-            headers=headers,
-        )
-
-        if expect_return:
-            json = await resp.json()
-            logging.getLogger("httpcord").debug(
-                f"POST {route.url} returned {json}"
+
+    async def patch(self, route: Route, expect_return: bool = True) -> dict[str, Any] | None:
+        try:
+            headers = self._headers
+            headers.update(route.headers)
+            resp = await self._session.patch(
+                url=route.url,
+                json=route.json,
+                data=route.data,
+                headers=headers,
             )
-            return json
-
-        if logging.getLogger("httpcord").isEnabledFor(logging.DEBUG):
-            logging.getLogger("httpcord").debug(
-                f"POST {route.url} returned {await resp.json()}"
-            )
-
-
-    async def put(self, route: Route, expect_return: bool = True) -> dict[str, Any] | None:
-        headers = self._headers
-        headers.update(route.headers)
-        resp = await self._session.put(
-            url=route.url,
-            json=route.json,
-            data=route.data,
-            headers=headers,
-        )
-
-        if expect_return:
-            json = await resp.json()
-            logging.getLogger("httpcord").debug(
-                f"PUT {route.url} returned {json}"
-            )
-            return json
-
-        if logging.getLogger("httpcord").isEnabledFor(logging.DEBUG):
-            logging.getLogger("httpcord").debug(
-                f"GET {route.url} returned {await resp.json()}"
-            )
-
-    async def patch(self, route: Route, expect_return: bool = True) -> dict[str, Any] | None:
-        headers = self._headers
-        headers.update(route.headers)
-        resp = await self._session.patch(
-            url=route.url,
-            json=route.json,
-            data=route.data,
-            headers=headers,
-        )
-
-        if expect_return:
-            json = await resp.json()
-            logging.getLogger("httpcord").debug(
-                f"PATCH {route.url} returned {json}"
-            )
-            return json
-
-        if logging.getLogger("httpcord").isEnabledFor(logging.DEBUG):
-            logging.getLogger("httpcord").debug(
-                f"PATCH {route.url} returned {await resp.json()}"
-            )
->>>>>>> 5c26efaa
+            if expect_return:
+                json = await resp.json()
+                logging.getLogger("httpcord").debug(
+                    f"PATCH {route.url} returned {json}"
+                )
+                return json
+
+            if logging.getLogger("httpcord").isEnabledFor(logging.DEBUG):
+                logging.getLogger("httpcord").debug(
+                    f"PATCH {route.url} returned {await resp.json()}"
+                )
+        except aiohttp.ClientError as e:
+            raise RuntimeError(f'PATCH request failed: {e}')
+        except Exception as e:
+            raise RuntimeError(f'Unexpected error in PATCH: {e}')
