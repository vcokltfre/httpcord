"""
MIT License

Copyright (c) 20234 Isabelle Phoebe <izzy@uwu.gal>

Permission is hereby granted, free of charge, to any person obtaining a copy
of this software and associated documentation files (the "Software"), to deal
in the Software without restriction, including without limitation the rights
to use, copy, modify, merge, publish, distribute, sublicense, and/or sell
copies of the Software, and to permit persons to whom the Software is
furnished to do so, subject to the following conditions:

The above copyright notice and this permission notice shall be included in all
copies or substantial portions of the Software.

THE SOFTWARE IS PROVIDED "AS IS", WITHOUT WARRANTY OF ANY KIND, EXPRESS OR
IMPLIED, INCLUDING BUT NOT LIMITED TO THE WARRANTIES OF MERCHANTABILITY,
FITNESS FOR A PARTICULAR PURPOSE AND NONINFRINGEMENT. IN NO EVENT SHALL THE
AUTHORS OR COPYRIGHT HOLDERS BE LIABLE FOR ANY CLAIM, DAMAGES OR OTHER
LIABILITY, WHETHER IN AN ACTION OF CONTRACT, TORT OR OTHERWISE, ARISING FROM,
OUT OF OR IN CONNECTION WITH THE SOFTWARE OR THE USE OR OTHER DEALINGS IN THE
SOFTWARE.
"""

from typing import (
    Any,
    Callable,
    Coroutine,
    Final,
    List,
    ParamSpec,
    Protocol,
    TypeVar,
)

from httpcord.command.types import Choice
from httpcord.interaction import CommandResponse, Interaction


__all__: Final[tuple[str, ...]] = (
    "CommandFunc",
    "AutocompleteFunc",
)


P = ParamSpec('P')
R = TypeVar('R', covariant=True)


class CommandCallabackProtocol(Protocol[P, R]):
    '''Protocol for command callback functions, defining the signature for functions that handle interactions and return a CommandResponse.'''
    __kwdefaults__: dict[str, str]
    __slots__: Final[tuple[str, ...]] = ()

    async def __call__(self, interaction: Interaction[Any], *args: P.args, **kwargs: P.kwargs) -> R:
        ...


class AutocompleteCallabackProtocol(Protocol[P, R]):
    '''Protocol for autocomplete callback functions, defining the signature for functions that handle autocomplete queries and return choices.'''
    __kwdefaults__: dict[str, str]
    __slots__: Final[tuple[str, ...]] = ()

    async def __call__(self, interaction: Interaction[Any], current: str) -> R:
        ...


'''Type alias for command functions, representing asynchronous functions that take an interaction and return a CommandResponse.'''
CommandFunc = CommandCallabackProtocol[Any, CommandResponse]
<<<<<<< HEAD

'''Type alias for autocomplete functions, representing asynchronous functions that take an interaction and a string, returning a list of choices.'''
AutocompleteFunc = Callable[[Interaction, str], Coroutine[Any, Any, List[Choice]]]
=======
AutocompleteFunc = Callable[[Interaction[Any], str], Coroutine[Any, Any, List[Choice]]]
>>>>>>> 5c26efaa
<|MERGE_RESOLUTION|>--- conflicted
+++ resolved
@@ -67,10 +67,6 @@
 
 '''Type alias for command functions, representing asynchronous functions that take an interaction and return a CommandResponse.'''
 CommandFunc = CommandCallabackProtocol[Any, CommandResponse]
-<<<<<<< HEAD
 
 '''Type alias for autocomplete functions, representing asynchronous functions that take an interaction and a string, returning a list of choices.'''
-AutocompleteFunc = Callable[[Interaction, str], Coroutine[Any, Any, List[Choice]]]
-=======
-AutocompleteFunc = Callable[[Interaction[Any], str], Coroutine[Any, Any, List[Choice]]]
->>>>>>> 5c26efaa
+AutocompleteFunc = Callable[[Interaction[Any], str], Coroutine[Any, Any, List[Choice]]]