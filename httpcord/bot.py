"""
MIT License

Copyright (c) 2024-present Isabelle Phoebe <izzy@uwu.gal>

Permission is hereby granted, free of charge, to any person obtaining a copy
of this software and associated documentation files (the "Software"), to deal
in the Software without restriction, including without limitation the rights
to use, copy, modify, merge, publish, distribute, sublicense, and/or sell
copies of the Software, and to permit persons to whom the Software is
furnished to do so, subject to the following conditions:

The above copyright notice and this permission notice shall be included in all
copies or substantial portions of the Software.

THE SOFTWARE IS PROVIDED "AS IS", WITHOUT WARRANTY OF ANY KIND, EXPRESS OR
IMPLIED, INCLUDING BUT NOT LIMITED TO THE WARRANTIES OF MERCHANTABILITY,
FITNESS FOR A PARTICULAR PURPOSE AND NONINFRINGEMENT. IN NO EVENT SHALL THE
AUTHORS OR COPYRIGHT HOLDERS BE LIABLE FOR ANY CLAIM, DAMAGES OR OTHER
LIABILITY, WHETHER IN AN ACTION OF CONTRACT, TORT OR OTHERWISE, ARISING FROM,
OUT OF OR IN CONNECTION WITH THE SOFTWARE OR THE USE OR OTHER DEALINGS IN THE
SOFTWARE.
"""

from __future__ import annotations

import enum
from http import HTTPStatus
from typing import (
    TYPE_CHECKING,
    Any,
    Callable,
    Coroutine,
    Final,
    Literal,
    overload,
)

import uvicorn
from fastapi import FastAPI, Request
from fastapi.responses import JSONResponse
from nacl.signing import VerifyKey

from httpcord.attachment import Attachment
from httpcord.command import (
    AutocompleteResponse,
    Command,
    CommandData,
)
from httpcord.command.base import InteractionContextType
from httpcord.command.types import ApplicationCommandOptionType
from httpcord.enums import (
    ApplicationCommandType,
    ApplicationIntegrationType,
    InteractionResponseType,
    InteractionType,
)
from httpcord.errors import UnknownCommand
from httpcord.func_protocol import AutocompleteFunc
from httpcord.http import HTTP, Route
from httpcord.interaction import CommandResponse, Interaction
from httpcord.locale import Locale, LocaleDict
from httpcord.member import Member
from httpcord.types import JSONResponseError, JSONResponseType
from httpcord.user import User


__all__: Final[tuple[str, ...]] = ("HTTPBot",)


DEFAULT_FASTAPI_KWARGS: Final[dict[str, Any]] = {
    "debug": False,
    "title": "Discord HTTPBot - Python FastAPI https://git.uwu.gal/pyhttpcord",
    "openapi_url": None,
    "docs_url": None,
    "redoc_url": None,
    "swagger_ui_init_oauth": None,
    "include_in_schema": False,
}

ERROR_BAD_SIGNATURE_REQUEST: Final[JSONResponse] = JSONResponse(
    status_code=HTTPStatus.UNAUTHORIZED,
    content=JSONResponseError(
        error="Bad request signature",
    ),
)


class HTTPBot:
    __slots__: Final[tuple[str, ...]] = (
        "http",
        "_token",
        "_id",
        "_public_key",
        "_register_commands_on_startup",
        "_fastapi",
        "_commands",
        "_uri_path",
        "_on_startup",
        "_on_shutdown",
    )

    def __init__(
        self,
        *,
        client_id: int,
        client_public_key: str,
        register_commands_on_startup: bool = False,
        uri_path: str = "/api/interactions",
        on_startup: Callable[[], Coroutine[Any, Any, None]] | None = None,
        on_shutdown: Callable[[], Coroutine[Any, Any, None]] | None = None,
        **kwargs: Any,
    ) -> None:
        """Create an HTTPBot client."""
        self.http: HTTP
        self._token: str
        self._id: Final[int] = client_id
        self._on_startup: Callable[[], Coroutine[Any, Any, None]] | None = on_startup
        self._on_shutdown: Callable[[], Coroutine[Any, Any, None]] | None = on_shutdown
        self._public_key: Final[str] = client_public_key
        self._register_commands_on_startup = register_commands_on_startup
        self._fastapi = FastAPI(
            **DEFAULT_FASTAPI_KWARGS,
            **kwargs,
            on_startup=[self._setup],
            on_shutdown=[self._shutdown],
        )
        self._commands: dict[ApplicationCommandType, dict[str, Command]] = {
            ApplicationCommandType.CHAT_INPUT: {},
            ApplicationCommandType.USER: {},
            ApplicationCommandType.MESSAGE: {},
            ApplicationCommandType.PRIMARY_ENTRY_POINT: {},
        }
        self._uri_path: str = uri_path
        self._fastapi.add_api_route(
            path=self._uri_path,
            endpoint=self._interaction_http_callback,
            name="HTTP Interaction Bot entry point",
            methods=["POST"],
        )

    if TYPE_CHECKING:

        @overload
        def command(
            self,
            name: str,
            *,
            description: str | None = ...,
            allowed_contexts: list[InteractionContextType] | None = ...,
            integration_types: list[ApplicationIntegrationType] | None = ...,
            autocompletes: None = ...,
            command_type: Literal[
                ApplicationCommandType.USER,
                ApplicationCommandType.PRIMARY_ENTRY_POINT,
                ApplicationCommandType.MESSAGE,
            ] = ...,
            auto_defer: bool = ...,
            name_localisations: LocaleDict | None = ...,
            description_localisations: LocaleDict | None = ...,
            option_localisations: dict[str, Locale] | None = ...,
        ): ...

        @overload
        def command(
            self,
            name: str,
            *,
            description: str | None = ...,
            allowed_contexts: list[InteractionContextType] | None = ...,
            integration_types: list[ApplicationIntegrationType] | None = ...,
            autocompletes: dict[str, AutocompleteFunc] | None = ...,
            command_type: Literal[ApplicationCommandType.CHAT_INPUT] = ...,
            auto_defer: bool = ...,
            name_localisations: LocaleDict | None = ...,
            description_localisations: LocaleDict | None = ...,
            option_localisations: dict[str, Locale] | None = ...,
        ): ...

    def command(
        self,
        name: str,
        *,
        description: str | None = None,
        allowed_contexts: list[InteractionContextType] | None = None,
        integration_types: list[ApplicationIntegrationType] | None = None,
        autocompletes: dict[str, AutocompleteFunc] | None = None,
        command_type: ApplicationCommandType = ApplicationCommandType.CHAT_INPUT,
        auto_defer: bool = False,
        name_localisations: LocaleDict | None = None,
        description_localisations: LocaleDict | None = None,
        option_localisations: dict[str, Locale] | None = None,
    ):
        """Register a command with the bot."""

        if command_type not in self._commands:
            raise ValueError(f"Invalid command type {command_type}")

        def _decorator(func: Any):
            if not command_type == ApplicationCommandType.CHAT_INPUT and autocompletes is not None:
                raise ValueError("Autocompletes are only supported for `ApplicationCommandType.CHAT_INPUT` commands")

            self._commands[command_type][name] = Command(
                func=func,
                name=name,
                allowed_contexts=set(allowed_contexts) if allowed_contexts else None,
                integration_types=set(integration_types) if integration_types else None,
                description=description,
                command_type=command_type,  # pyright: ignore[reportCallIssue, reportArgumentType]
                autocompletes=autocompletes,
                auto_defer=auto_defer,
                name_localisations=name_localisations,
                description_localisations=description_localisations,
                option_localisations=option_localisations,
            )

        return _decorator

    def register_command(self, command: Command) -> None:
<<<<<<< HEAD
        """Register a non-decorator command with the bot, or a command group."""
        if isinstance(command, Command):
            self._commands[command.command_type][command._name] = command
        else:
            raise TypeError("Command must be a Command or CommandGroup")
=======
        """ Register a non-decorator command with the bot, or a command group. """
        self._commands[command.command_type][command._name] = command
>>>>>>> d25a63fa

    async def _verify_signature(self, request: Request) -> bool:
        signature: str | None = request.headers.get("X-Signature-Ed25519")
        timestamp: str | None = request.headers.get("X-Signature-Timestamp")
        if signature is None or timestamp is None:
            return False
        else:
            message = timestamp.encode() + await request.body()
            try:
                vk = VerifyKey(bytes.fromhex(self._public_key))
                vk.verify(message, bytes.fromhex(signature))
            except Exception:
                return False
        return True

    async def _handle_verified_interaction(self, request: Request) -> JSONResponse:
        request_json = await request.json()
        if request_json["type"] == InteractionType.PING:
            return JSONResponse(
                status_code=HTTPStatus.OK,
                content=JSONResponseType(
                    type=InteractionResponseType.PONG,
                ),
            )
        elif request_json["type"] == InteractionType.APPLICATION_COMMAND_AUTOCOMPLETE:
            return await self.__process_autocompletes(request, request_json)
        return await self.__process_commands(request, request_json)

    async def ___create_interaction(self, request: Request, command: Command, data: dict[str, Any]) -> Interaction:
        return Interaction(request, data, self)

    async def ___get_command_data(self, request: Request, data: dict[str, Any]) -> CommandData | None:
        command_name: str | None = data.get("data", {}).get("name", None)
        command_type: ApplicationCommandType | None = data.get("data", {}).get("type", None)
        if command_type is None or command_name is None:
            return None
        if command_type not in self._commands:
            raise UnknownCommand(f"Unknown command type {command_type}")
        command = self._commands[command_type].get(command_name, None)
        if not command:
            return None

        interaction = await self.___create_interaction(request, command, data)
        return CommandData(command=command, options=data["data"].get("options", []), interaction=interaction)

    async def __process_commands(self, request: Request, data: dict[str, Any]) -> Any:
        command_data = await self.___get_command_data(request, data)
        if not command_data:
            error_message = f"Unknown command used: {data.get('data', {}).get('name', 'N/A')}"  # Add context to error
            raise UnknownCommand(error_message)  # Raise with more details for better logging or handling upstream
        command = command_data.command
        interaction = command_data.interaction
        options = command_data.options_formatted
        for option_name in options.keys():
            kwarg_type = command._func.__annotations__[option_name]
            option_value = options[option_name]
            if kwarg_type.__class__ == enum.EnumType:
                # sorry
                options[option_name] = getattr(kwarg_type, option_value)
        if command._auto_defer:
            await interaction.defer()

        command_options = command.options or {}
        for option_name, option_value in options.items():
            if command_options[option_name]._type == ApplicationCommandOptionType.ATTACHMENT:
                options[option_name] = Attachment.from_option(data["data"]["resolved"]["attachments"][option_value])
            elif command_options[option_name]._type == ApplicationCommandOptionType.CHANNEL:
                options[option_name] = interaction.resolved.channels[int(option_value)]
            elif command_options[option_name]._type == ApplicationCommandOptionType.ROLE:
                options[option_name] = interaction.resolved.roles[int(option_value)]
            elif command_options[option_name]._native_type == Member:
                options[option_name] = interaction.resolved.members[int(option_value)]
            elif command_options[option_name]._native_type == User:
                options[option_name] = interaction.resolved.users[int(option_value)]

        response = await command.invoke(interaction, **options)
        return await self.__process_response(response, interaction)

    async def __process_response(
        self,
        response: CommandResponse,
        interaction: Interaction,
    ) -> Any:
        if len(response.files) == 0:
            return JSONResponse(
                status_code=HTTPStatus.OK,
                content=response.to_dict(),
            )

        if not interaction.deffered:
            await interaction.defer(
                with_message=True,
                ephemeral=response.ephemeral,
            )

        json_payload = response.to_dict()["data"]
        del json_payload["flags"]
        route = Route(
            url=f"/webhooks/{self._id}/{interaction._token}/messages/@original",
            json=json_payload,
            files=response.files,
        )
        await self.http.patch(route)

        return None

    async def __process_autocompletes(self, request: Request, data: dict[str, Any]) -> JSONResponse:
        command_data = await self.___get_command_data(request, data)
        if command_data:
            interaction = command_data.interaction
            options = command_data.options
            for option_name, option_data in options.items():
                if option_data.get("focused", False) == True:
                    autocomplete_func = command_data.command._autocompletes[option_name]
                    autocomplete_responses = await autocomplete_func(interaction, option_data["value"])
                    response = AutocompleteResponse(choices=autocomplete_responses)
                    return JSONResponse(content=response.to_dict())
        raise UnknownCommand(f"Unknown autocomplete used")

    async def _interaction_http_callback(self, request: Request) -> JSONResponse:
        verified_signature = await self._verify_signature(request)
        if not verified_signature:
            return ERROR_BAD_SIGNATURE_REQUEST

        return await self._handle_verified_interaction(request)

    async def register_commands(self) -> None:
        api_commands: list[dict[str, Any]] = [
            command.to_dict() for commands in self._commands.values() for command in commands.values()
        ]
        await self.http.put(
            Route(
                f"/applications/{self._id}/commands",
                json=api_commands,
            )
        )

    async def _setup(self) -> None:
        self.http = HTTP(token=self._token)
        if self._register_commands_on_startup:
            await self.register_commands()
        if self._on_startup is not None:
            await self._on_startup()

    async def _shutdown(self) -> None:
        if self._on_shutdown is not None:
            await self._on_shutdown()

    def start(self, token: str, **kwargs: Any) -> None:
        self._token = token
        uvicorn.run(app=self._fastapi, **kwargs)<|MERGE_RESOLUTION|>--- conflicted
+++ resolved
@@ -217,16 +217,8 @@
         return _decorator
 
     def register_command(self, command: Command) -> None:
-<<<<<<< HEAD
-        """Register a non-decorator command with the bot, or a command group."""
-        if isinstance(command, Command):
-            self._commands[command.command_type][command._name] = command
-        else:
-            raise TypeError("Command must be a Command or CommandGroup")
-=======
         """ Register a non-decorator command with the bot, or a command group. """
         self._commands[command.command_type][command._name] = command
->>>>>>> d25a63fa
 
     async def _verify_signature(self, request: Request) -> bool:
         signature: str | None = request.headers.get("X-Signature-Ed25519")
