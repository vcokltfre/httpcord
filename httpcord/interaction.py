"""
MIT License

Copyright (c) 20234 Isabelle Phoebe <izzy@uwu.gal>

Permission is hereby granted, free of charge, to any person obtaining a copy
of this software and associated documentation files (the "Software"), to deal
in the Software without restriction, including without limitation the rights
to use, copy, modify, merge, publish, distribute, sublicense, and/or sell
copies of the Software, and to permit persons to whom the Software is
furnished to do so, subject to the following conditions:

The above copyright notice and this permission notice shall be included in all
copies or substantial portions of the Software.

THE SOFTWARE IS PROVIDED "AS IS", WITHOUT WARRANTY OF ANY KIND, EXPRESS OR
IMPLIED, INCLUDING BUT NOT LIMITED TO THE WARRANTIES OF MERCHANTABILITY,
FITNESS FOR A PARTICULAR PURPOSE AND NONINFRINGEMENT. IN NO EVENT SHALL THE
AUTHORS OR COPYRIGHT HOLDERS BE LIABLE FOR ANY CLAIM, DAMAGES OR OTHER
LIABILITY, WHETHER IN AN ACTION OF CONTRACT, TORT OR OTHERWISE, ARISING FROM,
OUT OF OR IN CONNECTION WITH THE SOFTWARE OR THE USE OR OTHER DEALINGS IN THE
SOFTWARE.
"""

from __future__ import annotations

from typing import (
    TYPE_CHECKING,
    Any,
    Final,
)

from fastapi import Request

from httpcord.channel import BaseChannel, Channel
from httpcord.embed import Embed
from httpcord.enums import InteractionResponseFlags, InteractionResponseType
from httpcord.http import Route
from httpcord.member import Member
from httpcord.role import Role
from httpcord.file import File
from httpcord.user import User
from httpcord.message import PartialMessage


if TYPE_CHECKING:
    from httpcord.bot import HTTPBot


__all__: Final[tuple[str, ...]] = (
    "Interaction",
)


class Resolved:
    __slots__: tuple[str, ...] = (
        "_users",
        "_members",
        "_channels",
        "_roles",
        "_messages",
    )

    def __init__(self, data: dict[str, Any]) -> None:
        resolved = data["data"].get("resolved", {})
        guild_id = int(data["guild_id"]) if "guild_id" in data else None
        self._users: dict[int, User] = {int(k): User(v) for k, v in resolved.get("users", {}).items()}
        for user_id in resolved.get("members", {}).keys():
            resolved["members"][str(user_id)]["user"] = resolved["users"][str(user_id)]
        self._members: dict[int, Member] = {int(k): Member(v, guild_id or 0) for k, v in resolved.get("members", {}).items()}
        self._channels: dict[int, Channel] = {int(k): BaseChannel.from_data(v) for k, v in resolved.get("channels", {}).items()}
        self._roles: dict[int, Role] = {int(k): Role(v) for k, v in resolved.get("roles", {}).items()}
        self._messages: dict[int, PartialMessage] = {int(k): PartialMessage(v) for k, v in resolved.get("messages", {}).items()}

    @property
    def users(self) -> dict[int, User]:
        """A dictionary of resolved users."""
        return self._users

    @property
    def members(self) -> dict[int, Member]:
        """A dictionary of resolved members."""
        return self._members

    @property
    def channels(self) -> dict[int, Channel]:
        """A dictionary of resolved channels."""
        return self._channels

    @property
    def roles(self) -> dict[int, Role]:
        """A dictionary of resolved roles."""
        return self._roles

    @property
    def messages(self) -> dict[int, PartialMessage]:
        """A dictionary of resolved messages."""
        return self._messages


class Interaction[HTTPBotClient: HTTPBot = HTTPBot]:
    __slots__: tuple[str, ...] = (
        "_data",
        "_id",
        "_member",
        "_user",
        "_deferred",
        "_responded",
        "_request",
        "_bot",
        "_token",
        "_channel",
        "_guild_id",
        "_resolved",
    )

    def __init__(
        self,
        request: Request,
        data: dict[str, Any],
        bot: HTTPBotClient,
    ) -> None:
        self._data: dict = data
        self._bot: HTTPBotClient = bot
        self._request: Request = request
        self._id = int(data["id"])
        self._token: str = data["token"]
        self._channel = self._data["channel"]
        self._guild_id: str | None = data.get("guild_id")
        if data.get("member", None) is not None:
            assert self._guild_id is not None, "Guild ID must be present if member data is provided."
            self._member = Member(data["member"], int(self._guild_id))
            self._user = User(data["member"]["user"])
        else:
            self._user = User(data["user"])

        self._deferred: bool = False
        self._responded: bool = False
        self._resolved: Resolved = Resolved(data)

    @property
    def id(self) -> int:
        """The interaction ID."""
        return int(self._id)

    @property
    def guild_id(self) -> int | None:
        """The ID of the guild the interaction was sent in, if applicable."""
        return int(self._guild_id) if self._guild_id is not None else None

    @property
    def user(self) -> User:
        """The user who initiated the interaction."""
        return self._user

    @property
    def member(self) -> Member | None:
        """The member who initiated the interaction, if applicable."""
        return self._member if hasattr(self, "_member") else None

    @property
    def channel(self) -> Channel:
        """The channel the interaction was sent in."""
        return BaseChannel.from_data(self._channel)

    @property
    def token(self) -> str:
        """The interaction token."""
        return self._token

    @property
    def bot(self) -> HTTPBotClient:
        """The bot instance."""
        return self._bot

    @property
    def deffered(self) -> bool:
        """Whether the interaction has been deferred."""
        return self._deferred

    @property
    def responded(self) -> bool:
        """Whether the interaction has been responded to."""
        return self._responded

    @property
    def resolved(self) -> Resolved:
        """The resolved data for the interaction."""
        return self._resolved

    async def defer(self, *, with_message: bool = True, ephemeral: bool = False) -> None:
        """Defers the interaction response."""
        if self._deferred or self._responded:
            raise RuntimeError("Interaction has already been deferred or responded to.")

        deferral_type: InteractionResponseType = (
            InteractionResponseType.DEFERRED_CHANNEL_MESSAGE_WITH_SOURCE
            if with_message else InteractionResponseType.DEFERRED_UPDATE_MESSAGE
        )
        self._deferred = True
        self._responded = True

        payload: dict = {
            "type": deferral_type.value,
        }
        if ephemeral:
            payload.update({
                "data": {
                    "flags": InteractionResponseFlags.EPHEMERAL.value,
                },
            })
<<<<<<< HEAD

        try:
            await self.bot.http.post(
                Route(
                    f"/interactions/{self._data['id']}/{self._data['token']}/callback",
                    json=payload,
                ),
                expect_return=False,
            )
        except Exception as e:
            raise RuntimeError(f'Failed to defer interaction: {e}')

    async def followup(self, response: "CommandResponse") -> None:
        self.responded = True
        try:
            await self.bot.http.post(
                Route(
                    f"/webhooks/{self.bot._id}/{self._data['token']}",
                    json=response.to_dict()["data"],
                ),
                expect_return=False,
            )
        except Exception as e:
            raise RuntimeError(f'Failed to send followup: {e}')
=======
        await self.bot.http.post(
            Route(
                f"/interactions/{self.id}/{self.token}/callback",
                json=payload,
            ),
            expect_return=False,
        )

    async def followup(self, response: CommandResponse) -> None:
        self._responded = True
        await self.bot.http.post(
            Route(
                f"/webhooks/{self.bot._id}/{self.token}",
                json=response.to_dict()["data"],
                files=response.files if response.files else None,
            ),
            expect_return=False,
        )
>>>>>>> 5c26efaa


class CommandResponse:
    __slots__: Final[tuple[str, ...]] = (
        "_type",
        "_content",
        "_embeds",
        "_flags",
        "_files",
    )

    def __init__(
        self,
        type: InteractionResponseType,
        *,
        content: str | None = None,
        embeds: list[Embed] | None = None,
        ephemeral: bool = False,
        files: list[File] | None = None,
    ) -> None:
        self._type: InteractionResponseType = type
        self._content: str | None = content
        self._embeds: list[Embed] = embeds or []
        self._flags = InteractionResponseFlags.EPHEMERAL if ephemeral else None
        self._files: list[File] = files or []

    @property
    def files(self) -> list[File]:
        """The files in the response."""
        return self._files

    @property
    def type(self) -> InteractionResponseType:
        """The type of the response."""
        return self._type

    @property
    def content(self) -> str | None:
        """The content of the response."""
        return self._content

    @property
    def embeds(self) -> list[Embed]:
        """The embeds in the response."""
        return self._embeds

    @property
    def ephemeral(self) -> bool:
        """Whether the response is ephemeral."""
        return self._flags == InteractionResponseFlags.EPHEMERAL

    @property
    def flags(self) -> InteractionResponseFlags | None:
        """The flags of the response."""
        return self._flags

    def to_dict(self) -> dict[str, Any]:
        return {
            "type": self.type,
            "data": {
                "flags": self.flags,
                "content": self.content,
                "embeds": [e.to_dict() for e in self.embeds],
                "attachments": [
                    {
                        'id': idx,
                        'filename': file.filename,
                        'description': file.description,
                        'spoiler': file.spoiler,
                    } for idx, file in enumerate(self.files)
                ],
            },
        }<|MERGE_RESOLUTION|>--- conflicted
+++ resolved
@@ -209,32 +209,7 @@
                     "flags": InteractionResponseFlags.EPHEMERAL.value,
                 },
             })
-<<<<<<< HEAD
-
-        try:
-            await self.bot.http.post(
-                Route(
-                    f"/interactions/{self._data['id']}/{self._data['token']}/callback",
-                    json=payload,
-                ),
-                expect_return=False,
-            )
-        except Exception as e:
-            raise RuntimeError(f'Failed to defer interaction: {e}')
-
-    async def followup(self, response: "CommandResponse") -> None:
-        self.responded = True
-        try:
-            await self.bot.http.post(
-                Route(
-                    f"/webhooks/{self.bot._id}/{self._data['token']}",
-                    json=response.to_dict()["data"],
-                ),
-                expect_return=False,
-            )
-        except Exception as e:
-            raise RuntimeError(f'Failed to send followup: {e}')
-=======
+
         await self.bot.http.post(
             Route(
                 f"/interactions/{self.id}/{self.token}/callback",
@@ -253,7 +228,6 @@
             ),
             expect_return=False,
         )
->>>>>>> 5c26efaa
 
 
 class CommandResponse:
