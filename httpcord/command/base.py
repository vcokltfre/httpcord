--- conflicted
+++ resolved
@@ -151,11 +151,8 @@
         description_localisations: LocaleDict | None = None,
         option_localisations: dict[str, Locale] | None = None,
     ) -> None:
-<<<<<<< HEAD
         if not name.strip():
             raise ValueError('Command name must be a non-empty string.')
-=======
->>>>>>> 75191b10
         if (func is None and sub_commands is None) or (func is None and len(sub_commands or []) == 0):
             raise ValueError(f"Group command must have at least one sub command provided (`{name}`).")
 
