"""
MIT License

Copyright (c) 2024-present Isabelle Phoebe <izzy@uwu.gal>

Permission is hereby granted, free of charge, to any person obtaining a copy
of this software and associated documentation files (the "Software"), to deal
in the Software without restriction, including without limitation the rights
to use, copy, modify, merge, publish, distribute, sublicense, and/or sell
copies of the Software, and to permit persons to whom the Software is
furnished to do so, subject to the following conditions:

The above copyright notice and this permission notice shall be included in all
copies or substantial portions of the Software.

THE SOFTWARE IS PROVIDED "AS IS", WITHOUT WARRANTY OF ANY KIND, EXPRESS OR
IMPLIED, INCLUDING BUT NOT LIMITED TO THE WARRANTIES OF MERCHANTABILITY,
FITNESS FOR A PARTICULAR PURPOSE AND NONINFRINGEMENT. IN NO EVENT SHALL THE
AUTHORS OR COPYRIGHT HOLDERS BE LIABLE FOR ANY CLAIM, DAMAGES OR OTHER
LIABILITY, WHETHER IN AN ACTION OF CONTRACT, TORT OR OTHERWISE, ARISING FROM,
OUT OF OR IN CONNECTION WITH THE SOFTWARE OR THE USE OR OTHER DEALINGS IN THE
SOFTWARE.
"""

from __future__ import annotations

import enum
import types
from typing import (
    TYPE_CHECKING,
    Any,
    Final,
    Literal,
    overload,
)

from httpcord.command.types import Choice, CommandOption
from httpcord.enums import (
    ApplicationCommandOptionType,
    ApplicationCommandType,
    ApplicationIntegrationType,
    InteractionContextType,
    InteractionResponseType,
)
from httpcord.func_protocol import AutocompleteFunc, CommandFunc
from httpcord.interaction import CommandResponse, Interaction
from httpcord.locale import Locale, LocaleDict
from httpcord.types import (
    TYPE_CONVERSION_TABLE,
    Float,
    Integer,
    String,
)


__all__: Final[tuple[str, ...]] = (
    "Command",
    "CommandData",
    "AutocompleteResponse",
)


class Command:
    __slots__: Final[tuple[str, ...]] = (
        "_func",
        "_name",
        "_command_type",
        "_description",
        "_autocompletes",
        "_auto_defer",
        "_sub_commands",
        "_is_sub_command_group",
        "_allowed_contexts",
        "_integration_types",
        "_locale",
        "_option_localisations",
    )

    if TYPE_CHECKING:

        @overload
        def __init__(
            self,
            *,
            name: str,
            command_type: Literal[
                ApplicationCommandType.MESSAGE,
                ApplicationCommandType.PRIMARY_ENTRY_POINT,
                ApplicationCommandType.USER,
            ] = ...,
            allowed_contexts: set[InteractionContextType] | None = ...,
            integration_types: set[ApplicationIntegrationType] | None = ...,
            description: None = ...,
            func: CommandFunc | None = ...,
            autocompletes: None = ...,
            auto_defer: bool = ...,
            sub_commands: None = ...,
            name_localisations: LocaleDict | None = ...,
            description_localisations: LocaleDict | None = ...,
            option_localisations: dict[str, Locale] | None = ...,
        ) -> None: ...

        @overload
        def __init__(
            self,
            *,
            name: str,
            command_type: Literal[ApplicationCommandType.CHAT_INPUT] = ...,
            allowed_contexts: set[InteractionContextType] | None = ...,
            integration_types: set[ApplicationIntegrationType] | None = ...,
            description: str | None = ...,
            func: CommandFunc | None = ...,
            autocompletes: dict[str, AutocompleteFunc] | None = ...,
            auto_defer: bool = ...,
            sub_commands: None = ...,
            name_localisations: LocaleDict | None = ...,
            description_localisations: LocaleDict | None = ...,
            option_localisations: dict[str, Locale] | None = ...,
        ) -> None: ...

        @overload
        def __init__(
            self,
            *,
            name: str,
            command_type: Literal[ApplicationCommandType.CHAT_INPUT] = ...,
            allowed_contexts: set[InteractionContextType] | None = ...,
            integration_types: set[ApplicationIntegrationType] | None = ...,
            description: str | None = ...,
            func: None = ...,
            autocompletes: None = ...,
            auto_defer: None = ...,
            sub_commands: list[Command] = ...,
            name_localisations: LocaleDict | None = ...,
            description_localisations: LocaleDict | None = ...,
            option_localisations: dict[str, Locale] | None = ...,
        ) -> None: ...

    def __init__(
        self,
        *,
        name: str,
        command_type: ApplicationCommandType | None = None,
        allowed_contexts: set[InteractionContextType] | None = None,
        integration_types: set[ApplicationIntegrationType] | None = None,
        description: str | None = None,
        func: CommandFunc | None = None,
        autocompletes: dict[str, AutocompleteFunc] | None = None,
        auto_defer: bool | None = False,
        sub_commands: list[Command] | None = None,
        name_localisations: LocaleDict | None = None,
        description_localisations: LocaleDict | None = None,
        option_localisations: dict[str, Locale] | None = None,
    ) -> None:
<<<<<<< HEAD
        if not isinstance(name, str) or not name.strip():
            raise ValueError("Command name must be a non-empty string.")
        if sub_commands is not None and not all(isinstance(sub, Command) for sub in sub_commands):
            raise ValueError("Sub-commands must be a list of Command objects.")
=======
        if not name.strip():
            raise ValueError('Command name must be a non-empty string.')
>>>>>>> d25a63fa
        if (func is None and sub_commands is None) or (func is None and len(sub_commands or []) == 0):
            raise ValueError(f"Group command must have at least one sub command provided (`{name}`).")

        self._func: CommandFunc | None = func
        self._name: str = name
        self._description: str | None = description
        self._integration_types: set[ApplicationIntegrationType] = integration_types or {
            ApplicationIntegrationType.GUILD_INSTALL,
        }
        self._allowed_contexts: set[InteractionContextType] = allowed_contexts or {
            InteractionContextType.BOT_DM,
            InteractionContextType.GUILD,
            InteractionContextType.PRIVATE_CHANNEL,
        }
        self._locale: Locale = Locale(
            name_localisations=name_localisations,
            description_localisations=description_localisations,
        )
        self._option_localisations: dict[str, Locale] = option_localisations or {}
        self._command_type: ApplicationCommandType = command_type or ApplicationCommandType.CHAT_INPUT
        self._autocompletes: dict[str, AutocompleteFunc] = autocompletes or {}
        self._auto_defer: bool = auto_defer or False
        self._sub_commands: dict[str, Command] = {sub_command.name: sub_command for sub_command in (sub_commands or [])}

    @property
    def name(self) -> str:
        return self._name

    @property
    def command_type(self) -> ApplicationCommandType:
        return self._command_type

    @property
    def description(self) -> str | None:
        return (self._description or "--") if self.command_type == ApplicationCommandType.CHAT_INPUT else None

    @property
    def autocompletes(self) -> dict[str, AutocompleteFunc]:
        return self._autocompletes

    @property
    def auto_defer(self) -> bool:
        return self._auto_defer

    @property
    def is_sub_command_group(self) -> bool:
        return len(self._sub_commands) > 0

    @property
    def allowed_contexts(self) -> set[InteractionContextType]:
        return self._allowed_contexts

    @property
    def integration_types(self) -> set[ApplicationIntegrationType]:
        return self._integration_types

    @property
    def options(self) -> dict[str, CommandOption] | None:
        if self._func is None and len(self._sub_commands) == 0:
            return None
        options: dict[str, CommandOption] = {}
        if self._func is not None:
            raw_options = list(self._func.__annotations__.items())[1:-1]
            default_options: dict[str, Any] = getattr(self._func, "__kwdefaults__") or {}
            for option_name, option_value in raw_options:
                required = not option_name in default_options
                choices: list[Choice] | None = None
                if type(option_value) == types.UnionType:
                    option_value = option_value.__args__[0]
                if option_value.__class__ == enum.EnumType:
                    choices = [Choice(name=v.value, value=k) for k, v in option_value.__members__.items()]
                    option_value = option_value.__base__.__bases__[0]
                option_settings: dict[str, Any] = {}
                annotation_settings = getattr(option_value, "__dict__", {})
                if annotation_settings.get("_name") == "Annotated":
                    if annotation_settings.get("__metadata__", None) is not None:
                        annotated_type = annotation_settings["__metadata__"][0]
                        option_value = annotation_settings["__origin__"]
                        if type(annotated_type) in (Integer, Float):
                            option_settings = {
                                "min_value": annotated_type.min_value,
                                "max_value": annotated_type.max_value,
                            }
                        elif type(annotated_type) in (String,):
                            option_settings = {
                                "min_length": annotated_type.min_length,
                                "max_length": annotated_type.max_length,
                            }

                if option_value not in TYPE_CONVERSION_TABLE.keys():
                    option_value = str

                option_description = None
                option_localiser = self._option_localisations.get(option_name, None)
                if option_localiser is not None:
                    option_description = option_localiser.get_default("description_localisations")
                options[option_name] = CommandOption(  # pyright: ignore[reportCallIssue]
                    name=option_name,
                    description=option_description,
                    type=TYPE_CONVERSION_TABLE[option_value],  # type: ignore[reportArgumentType]
                    native_type=option_value,  # type: ignore[reportArgumentType]
                    required=required,
                    autocomplete=option_name in self._autocompletes.keys(),  # type: ignore[reportArgumentType]
                    options=None,
                    choices=choices,
                    locale=self._option_localisations.get(option_name, None),
                    **option_settings,
                )
            return options
        for name, command in self._sub_commands.items():
            if command.is_sub_command_group:
                if not command.options:
                    raise ValueError(f"Subcommand group `{self.name} {command.name}` must have sub commands provided.")
                options[name] = CommandOption(
                    name=name,
                    description=command.description,
                    type=ApplicationCommandOptionType.SUB_COMMAND_GROUP,
                    native_type=None,
                    required=None,
                    autocomplete=None,
                    options=command.options,
                    choices=None,
                )
                continue
            options[name] = CommandOption(
                name=name,
                description=command.description,
                type=ApplicationCommandOptionType.SUB_COMMAND,
                native_type=None,
                required=None,
                autocomplete=False,
                options=command.options,
                choices=None,
            )
        return options

    async def invoke(self, interaction: Interaction, **kwargs: Any) -> CommandResponse:
        if self._func is None:
            raise ValueError("This command cannot be directly invoked.")

        return await self._func(interaction, **kwargs)

    def to_dict(self) -> dict[str, Any]:
        return {
            "name": self.name,
            "type": self.command_type.value,
            "description": self.description,
            "integration_types": [integration_type.value for integration_type in self.integration_types],
            "contexts": [context.value for context in self.allowed_contexts],
            "options": [option.to_dict() for option in self.options.values()] if self.options else None,
            "name_localizations": self._locale.name_localisations,
            "description_localizations": self._locale.description_localisations,
        }


class CommandData:
    __slots__: Final[tuple[str, ...]] = (
        "command",
        "options",
        "options_formatted",
        "interaction",
    )

    def _extract_to_base_command(
        self,
        command: Command,
        options: list[dict[str, Any]],
    ) -> tuple[Command, list[dict[str, Any]]]:
        if command.is_sub_command_group and len(options) > 0:
            for sub_command in command._sub_commands.values():
<<<<<<< HEAD
                if sub_command.name == options[0]["name"]:
=======
                if len(options) == 0:
                    # For some ungodly reason, despite the `len(options) > 0` check above, this can **still** be empty.
                    break
                if sub_command.name == options[0]['name']:
>>>>>>> d25a63fa
                    command = sub_command
                    options = options[0]["options"]
        return command, options

    def __init__(
        self,
        command: Command,
        options: list[dict[str, Any]],
        interaction: Interaction,
    ) -> None:
        while command.is_sub_command_group:
            command, options = self._extract_to_base_command(command, options)

        self.command: Command = command
        self.options: dict[str, Any] = {o["name"]: o for o in options}
        self.options_formatted: dict[str, Any] = {o["name"]: o["value"] for o in options}
        self.interaction: Interaction = interaction


class AutocompleteResponse:
    __slotst__: Final[tuple[str, ...]] = ("choices",)

    def __init__(self, choices: list[Choice]) -> None:
        self.choices: list[Choice] = choices

    def to_dict(self) -> dict[str, Any]:
        return {
            "type": InteractionResponseType.APPLICATION_COMMAND_AUTOCOMPLETE_RESULT,
            "data": {"choices": [dict(choice) for choice in self.choices][:25]},
        }<|MERGE_RESOLUTION|>--- conflicted
+++ resolved
@@ -152,15 +152,8 @@
         description_localisations: LocaleDict | None = None,
         option_localisations: dict[str, Locale] | None = None,
     ) -> None:
-<<<<<<< HEAD
-        if not isinstance(name, str) or not name.strip():
-            raise ValueError("Command name must be a non-empty string.")
-        if sub_commands is not None and not all(isinstance(sub, Command) for sub in sub_commands):
-            raise ValueError("Sub-commands must be a list of Command objects.")
-=======
         if not name.strip():
             raise ValueError('Command name must be a non-empty string.')
->>>>>>> d25a63fa
         if (func is None and sub_commands is None) or (func is None and len(sub_commands or []) == 0):
             raise ValueError(f"Group command must have at least one sub command provided (`{name}`).")
 
@@ -331,14 +324,10 @@
     ) -> tuple[Command, list[dict[str, Any]]]:
         if command.is_sub_command_group and len(options) > 0:
             for sub_command in command._sub_commands.values():
-<<<<<<< HEAD
-                if sub_command.name == options[0]["name"]:
-=======
                 if len(options) == 0:
                     # For some ungodly reason, despite the `len(options) > 0` check above, this can **still** be empty.
                     break
                 if sub_command.name == options[0]['name']:
->>>>>>> d25a63fa
                     command = sub_command
                     options = options[0]["options"]
         return command, options
